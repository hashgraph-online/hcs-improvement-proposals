--- conflicted
+++ resolved
@@ -629,7 +629,6 @@
   background-color: rgba(255, 255, 255, 0.1) !important;
 }
 
-<<<<<<< HEAD
 /* Mobile menu dropdown arrow - use filter to make it white in both themes */
 .navbar-sidebar .menu__link--sublist-caret:after {
   filter: brightness(0) invert(1) !important;
@@ -663,9 +662,7 @@
 [data-theme='light'] .navbar-sidebar__close svg,
 [data-theme='dark'] .navbar-sidebar__close svg {
   fill: #ffffff !important;
-=======
 .navbar-sidebar .menu__list-item-collapsible .menu__link--sublist:after {
->>>>>>> 45870daf
   filter: brightness(0) invert(1) !important;
 }
 
@@ -4373,7 +4370,6 @@
   background: rgba(85, 153, 254, 0.1);
 }
 
-<<<<<<< HEAD
 /* Animation delay utilities */
 .animation-delay-200 {
   animation-delay: 200ms;
@@ -4429,7 +4425,6 @@
 
 .animate-bounce-dot-3 {
   animation: bounce-dot-3 2s ease-in-out infinite;
-=======
 /* Fix spacing for nested items */
 .menu__list-item-collapsible .menu__list .menu__list-item {
   margin-bottom: 0;
@@ -4534,5 +4529,4 @@
   font-size: 0.5rem;
   top: 50%;
   transform: translateY(-50%);
->>>>>>> 45870daf
 }